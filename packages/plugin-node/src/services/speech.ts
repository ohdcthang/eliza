<<<<<<< HEAD
import { PassThrough } from "stream";
import { Readable } from "node:stream";
import { ReadableStream } from "node:stream/web";
import { IAgentRuntime, ISpeechService, ServiceType } from "@ai16z/eliza";
=======
import { PassThrough, Readable } from "stream";
import { IAgentRuntime, ISpeechService, ServiceType } from "@elizaos/core";
>>>>>>> cc4af0f9
import { getWavHeader } from "./audioUtils.ts";
import { Service } from "@elizaos/core";
import { validateNodeConfig } from "../environment.ts";
import * as Echogarden from "echogarden";
import { elizaLogger } from "@elizaos/core";

function prependWavHeader(
    readable: Readable,
    audioLength: number,
    sampleRate: number,
    channelCount: number = 1,
    bitsPerSample: number = 16
): Readable {
    const wavHeader = getWavHeader(
        audioLength,
        sampleRate,
        channelCount,
        bitsPerSample
    );
    let pushedHeader = false;
    const passThrough = new PassThrough();
    readable.on("data", function (data) {
        if (!pushedHeader) {
            passThrough.push(wavHeader);
            pushedHeader = true;
        }
        passThrough.push(data);
    });
    readable.on("end", function () {
        passThrough.end();
    });
    return passThrough;
}

async function getVoiceSettings(runtime: IAgentRuntime) {
    const hasElevenLabs = !!runtime.getSetting("ELEVENLABS_XI_API_KEY");
    const useVits = !hasElevenLabs;

    // Get voice settings from character card
    const voiceSettings = runtime.character.settings?.voice;
    const elevenlabsSettings = voiceSettings?.elevenlabs;

    elizaLogger.debug("Voice settings:", {
        hasElevenLabs,
        useVits,
        voiceSettings,
        elevenlabsSettings,
    });

    return {
        elevenlabsVoiceId:
            elevenlabsSettings?.voiceId ||
            runtime.getSetting("ELEVENLABS_VOICE_ID"),
        elevenlabsModel:
            elevenlabsSettings?.model ||
            runtime.getSetting("ELEVENLABS_MODEL_ID") ||
            "eleven_monolingual_v1",
        elevenlabsStability:
            elevenlabsSettings?.stability ||
            runtime.getSetting("ELEVENLABS_VOICE_STABILITY") ||
            "0.5",
        // ... other ElevenLabs settings ...
        vitsVoice:
            voiceSettings?.model ||
            voiceSettings?.url ||
            runtime.getSetting("VITS_VOICE") ||
            "en_US-hfc_female-medium",
        useVits,
    };
}

async function textToSpeech(runtime: IAgentRuntime, text: string) {
    await validateNodeConfig(runtime);
    const { elevenlabsVoiceId } = await getVoiceSettings(runtime);

    try {
        const response = await fetch(
            `https://api.elevenlabs.io/v1/text-to-speech/${elevenlabsVoiceId}/stream?optimize_streaming_latency=${runtime.getSetting("ELEVENLABS_OPTIMIZE_STREAMING_LATENCY")}&output_format=${runtime.getSetting("ELEVENLABS_OUTPUT_FORMAT")}`,
            {
                method: "POST",
                headers: {
                    "Content-Type": "application/json",
                    "xi-api-key": runtime.getSetting("ELEVENLABS_XI_API_KEY"),
                },
                body: JSON.stringify({
                    model_id: runtime.getSetting("ELEVENLABS_MODEL_ID"),
                    text: text,
                    voice_settings: {
                        similarity_boost: runtime.getSetting(
                            "ELEVENLABS_VOICE_SIMILARITY_BOOST"
                        ),
                        stability: runtime.getSetting(
                            "ELEVENLABS_VOICE_STABILITY"
                        ),
                        style: runtime.getSetting("ELEVENLABS_VOICE_STYLE"),
                        use_speaker_boost: runtime.getSetting(
                            "ELEVENLABS_VOICE_USE_SPEAKER_BOOST"
                        ),
                    },
                }),
            }
        );

        const status = response.status;
        if (status != 200) {
            const errorBodyString = await response.text();
            const errorBody = JSON.parse(errorBodyString);

            // Check for quota exceeded error
            if (
                status === 401 &&
                errorBody.detail?.status === "quota_exceeded"
            ) {
                console.log("ElevenLabs quota exceeded, falling back to VITS");
                throw new Error("QUOTA_EXCEEDED");
            }

            throw new Error(
                `Received status ${status} from Eleven Labs API: ${errorBodyString}`
            );
        }

        if (response) {
            const webStream = ReadableStream.from(
                response.body as ReadableStream
            );
            const reader = webStream.getReader();

            const readable = new Readable({
                read() {
                    reader.read().then(({ done, value }) => {
                        if (done) {
                            this.push(null);
                        } else {
                            this.push(value);
                        }
                    });
                },
            });

            if (
                runtime
                    .getSetting("ELEVENLABS_OUTPUT_FORMAT")
                    .startsWith("pcm_")
            ) {
                const sampleRate = parseInt(
                    runtime.getSetting("ELEVENLABS_OUTPUT_FORMAT").substring(4)
                );
                const withHeader = prependWavHeader(
                    readable,
                    1024 * 1024 * 100,
                    sampleRate,
                    1,
                    16
                );
                return withHeader;
            } else {
                return readable;
            }
        } else {
            return new Readable({
                read() {},
            });
        }
    } catch (error) {
        if (error.message === "QUOTA_EXCEEDED") {
            // Fall back to VITS
            const { vitsVoice } = await getVoiceSettings(runtime);
            const { audio } = await Echogarden.synthesize(text, {
                engine: "vits",
                voice: vitsVoice,
            });

            let wavStream: Readable;
            if (audio instanceof Buffer) {
                console.log("audio is a buffer");
                wavStream = Readable.from(audio);
            } else if ("audioChannels" in audio && "sampleRate" in audio) {
                console.log("audio is a RawAudio");
                const floatBuffer = Buffer.from(audio.audioChannels[0].buffer);
                console.log("buffer length: ", floatBuffer.length);

                // Get the sample rate from the RawAudio object
                const sampleRate = audio.sampleRate;

                // Create a Float32Array view of the floatBuffer
                const floatArray = new Float32Array(floatBuffer.buffer);

                // Convert 32-bit float audio to 16-bit PCM
                const pcmBuffer = new Int16Array(floatArray.length);
                for (let i = 0; i < floatArray.length; i++) {
                    pcmBuffer[i] = Math.round(floatArray[i] * 32767);
                }

                // Prepend WAV header to the buffer
                const wavHeaderBuffer = getWavHeader(
                    pcmBuffer.length * 2,
                    sampleRate,
                    1,
                    16
                );
                const wavBuffer = Buffer.concat([
                    wavHeaderBuffer,
                    Buffer.from(pcmBuffer.buffer),
                ]);

                wavStream = Readable.from(wavBuffer);
            } else {
                throw new Error("Unsupported audio format");
            }
            return wavStream;
        }
        throw error; // Re-throw other errors
    }
}

async function processVitsAudio(audio: any): Promise<Readable> {
    let wavStream: Readable;
    if (audio instanceof Buffer) {
        console.log("audio is a buffer");
        wavStream = Readable.from(audio);
    } else if ("audioChannels" in audio && "sampleRate" in audio) {
        console.log("audio is a RawAudio");
        const floatBuffer = Buffer.from(audio.audioChannels[0].buffer);
        console.log("buffer length: ", floatBuffer.length);

        const sampleRate = audio.sampleRate;
        const floatArray = new Float32Array(floatBuffer.buffer);
        const pcmBuffer = new Int16Array(floatArray.length);

        for (let i = 0; i < floatArray.length; i++) {
            pcmBuffer[i] = Math.round(floatArray[i] * 32767);
        }

        const wavHeaderBuffer = getWavHeader(
            pcmBuffer.length * 2,
            sampleRate,
            1,
            16
        );
        const wavBuffer = Buffer.concat([
            wavHeaderBuffer,
            Buffer.from(pcmBuffer.buffer),
        ]);
        wavStream = Readable.from(wavBuffer);
    } else {
        throw new Error("Unsupported audio format");
    }
    return wavStream;
}

async function generateVitsAudio(
    runtime: IAgentRuntime,
    text: string
): Promise<Readable> {
    const { vitsVoice } = await getVoiceSettings(runtime);
    const { audio } = await Echogarden.synthesize(text, {
        engine: "vits",
        voice: vitsVoice,
    });
    return processVitsAudio(audio);
}

export class SpeechService extends Service implements ISpeechService {
    static serviceType: ServiceType = ServiceType.SPEECH_GENERATION;

    async initialize(_runtime: IAgentRuntime): Promise<void> {}

    getInstance(): ISpeechService {
        return SpeechService.getInstance();
    }

    async generate(runtime: IAgentRuntime, text: string): Promise<Readable> {
        try {
            const { useVits } = await getVoiceSettings(runtime);

            if (useVits || !runtime.getSetting("ELEVENLABS_XI_API_KEY")) {
                return await generateVitsAudio(runtime, text);
            }

            return await textToSpeech(runtime, text);
        } catch (error) {
            console.error("Speech generation error:", error);
            return await generateVitsAudio(runtime, text);
        }
    }
}<|MERGE_RESOLUTION|>--- conflicted
+++ resolved
@@ -1,12 +1,7 @@
-<<<<<<< HEAD
 import { PassThrough } from "stream";
 import { Readable } from "node:stream";
 import { ReadableStream } from "node:stream/web";
-import { IAgentRuntime, ISpeechService, ServiceType } from "@ai16z/eliza";
-=======
-import { PassThrough, Readable } from "stream";
-import { IAgentRuntime, ISpeechService, ServiceType } from "@elizaos/core";
->>>>>>> cc4af0f9
+import { IAgentRuntime, ISpeechService, ServiceType } from "@ai16z/core";
 import { getWavHeader } from "./audioUtils.ts";
 import { Service } from "@elizaos/core";
 import { validateNodeConfig } from "../environment.ts";
