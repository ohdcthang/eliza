--- conflicted
+++ resolved
@@ -1,7 +1,6 @@
 {
-<<<<<<< HEAD
     "name": "@elizaos/plugin-goat",
-    "version": "0.1.7-alpha.1",
+    "version": "0.1.7-alpha.2",
     "main": "dist/index.js",
     "type": "module",
     "types": "dist/index.d.ts",
@@ -23,27 +22,4 @@
     "peerDependencies": {
         "whatwg-url": "7.1.0"
     }
-=======
-  "name": "@elizaos/plugin-goat",
-  "version": "0.1.7-alpha.2",
-  "main": "dist/index.js",
-  "type": "module",
-  "types": "dist/index.d.ts",
-  "dependencies": {
-    "@elizaos/core": "workspace:*",
-    "@goat-sdk/core": "0.3.8",
-    "@goat-sdk/plugin-erc20": "0.1.7",
-    "@goat-sdk/wallet-viem": "0.1.3",
-    "@goat-sdk/plugin-coingecko": "0.1.4",
-    "tsup": "8.3.5",
-    "viem": "2.21.53"
-  },
-  "scripts": {
-    "build": "tsup --format esm --dts",
-    "dev": "tsup --format esm --dts --watch"
-  },
-  "peerDependencies": {
-    "whatwg-url": "7.1.0"
-  }
->>>>>>> 00b60950
 }