--- conflicted
+++ resolved
@@ -262,8 +262,8 @@
     AKASH_CHAT_API = "akash_chat_api",
     LIVEPEER = "livepeer",
     LETZAI = "letzai",
-    DEEPSEEK="deepseek",
-    INFERA="infera"
+    DEEPSEEK = "deepseek",
+    INFERA = "infera",
 }
 
 /**
@@ -648,11 +648,8 @@
     LENS = "lens",
     AUTO = "auto",
     SLACK = "slack",
-<<<<<<< HEAD
     GITHUB = "github",
-=======
     SIMSAI = "simsai",
->>>>>>> 6ce8638b
 }
 
 export interface IAgentConfig {
@@ -725,7 +722,6 @@
 
     /** Optional prompt templates */
     templates?: {
-<<<<<<< HEAD
         goalsTemplate?: TemplateType;
         factsTemplate?: TemplateType;
         messageHandlerTemplate?: TemplateType;
@@ -750,36 +746,11 @@
         discordMessageHandlerTemplate?: TemplateType;
         slackMessageHandlerTemplate?: TemplateType;
         slackShouldRespondTemplate?: TemplateType;
-=======
-        goalsTemplate?: string;
-        factsTemplate?: string;
-        messageHandlerTemplate?: string;
-        shouldRespondTemplate?: string;
-        continueMessageHandlerTemplate?: string;
-        evaluationTemplate?: string;
-        twitterSearchTemplate?: string;
-        twitterPostTemplate?: string;
-        twitterMessageHandlerTemplate?: string;
-        twitterShouldRespondTemplate?: string;
-        farcasterPostTemplate?: string;
-        lensPostTemplate?: string;
-        farcasterMessageHandlerTemplate?: string;
-        lensMessageHandlerTemplate?: string;
-        farcasterShouldRespondTemplate?: string;
-        lensShouldRespondTemplate?: string;
-        telegramMessageHandlerTemplate?: string;
-        telegramShouldRespondTemplate?: string;
-        discordVoiceHandlerTemplate?: string;
-        discordShouldRespondTemplate?: string;
-        discordMessageHandlerTemplate?: string;
-        slackMessageHandlerTemplate?: string;
-        slackShouldRespondTemplate?: string;
         jeeterPostTemplate?: string;
         jeeterSearchTemplate?: string;
         jeeterInteractionTemplate?: string;
         jeeterMessageHandlerTemplate?: string;
         jeeterShouldRespondTemplate?: string;
->>>>>>> 6ce8638b
     };
 
     /** Character biography */
@@ -879,7 +850,6 @@
         slack?: {
             shouldIgnoreBotMessages?: boolean;
             shouldIgnoreDirectMessages?: boolean;
-<<<<<<< HEAD
         };
         gitbook?: {
             keywords?: {
@@ -887,8 +857,6 @@
                 generalQueries?: string[];
             };
             documentTriggers?: string[];
-=======
->>>>>>> 6ce8638b
         };
     };
 
@@ -920,11 +888,8 @@
     nft?: {
         prompt: string;
     };
-<<<<<<< HEAD
     /**Optinal Parent characters to inherit information from */
     extends?: string[];
-=======
->>>>>>> 6ce8638b
 };
 
 /**
@@ -1137,7 +1102,10 @@
     ): Promise<{ embedding: number[]; levenshtein_score: number }[]>;
 
     getMemoryById(id: UUID): Promise<Memory | null>;
-    getMemoriesByRoomIds(params: { roomIds: UUID[], limit?: number }): Promise<Memory[]>;
+    getMemoriesByRoomIds(params: {
+        roomIds: UUID[];
+        limit?: number;
+    }): Promise<Memory[]>;
     searchMemoriesByEmbedding(
         embedding: number[],
         opts: {
@@ -1428,9 +1396,28 @@
 }
 
 export interface IIrysService extends Service {
-    getDataFromAnAgent(agentsWalletPublicKeys: string[], tags: GraphQLTag[], timestamp: IrysTimestamp): Promise<DataIrysFetchedFromGQL>;
-    workerUploadDataOnIrys(data: any, dataType: IrysDataType, messageType: IrysMessageType, serviceCategory: string[], protocol: string[], validationThreshold: number[], minimumProviders: number[], testProvider: boolean[], reputation: number[]): Promise<UploadIrysResult>;
-    providerUploadDataOnIrys(data: any, dataType: IrysDataType, serviceCategory: string[], protocol: string[]): Promise<UploadIrysResult>;
+    getDataFromAnAgent(
+        agentsWalletPublicKeys: string[],
+        tags: GraphQLTag[],
+        timestamp: IrysTimestamp
+    ): Promise<DataIrysFetchedFromGQL>;
+    workerUploadDataOnIrys(
+        data: any,
+        dataType: IrysDataType,
+        messageType: IrysMessageType,
+        serviceCategory: string[],
+        protocol: string[],
+        validationThreshold: number[],
+        minimumProviders: number[],
+        testProvider: boolean[],
+        reputation: number[]
+    ): Promise<UploadIrysResult>;
+    providerUploadDataOnIrys(
+        data: any,
+        dataType: IrysDataType,
+        serviceCategory: string[],
+        protocol: string[]
+    ): Promise<UploadIrysResult>;
 }
 
 export interface ITeeLogService extends Service {
